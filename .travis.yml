--- conflicted
+++ resolved
@@ -38,10 +38,6 @@
     branch: production
 - provider: script
   script:
-<<<<<<< HEAD
-  - ecs deploy stp-staging cxg-rest-api-pbmc3k-staging --timeout 10000 --tag sha-${TRAVIS_COMMIT::8}
-=======
   - ecs deploy stp-staging cxg-rest-api-pbmc33k-staging --timeout 10000 --tag sha-${TRAVIS_COMMIT::8}
->>>>>>> fe366188
   on:
     branch: hinxton