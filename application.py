import os
import time
import csv
from io import StringIO
from collections import defaultdict
from functools import wraps
from ExpressionMatrix2 import ExpressionMatrix  # noqa: E402

from flask import Flask, jsonify, send_from_directory, request, make_response, render_template, Response
from flask_restful import reqparse
from flask_restful_swagger_2 import Api, swagger, Resource
from flask_cors import CORS
from flask_compress import Compress
from flask_cache import Cache
from werkzeug.datastructures import Headers
import pybrake.flask
import numpy as np
from scipy import stats
import boto3

from schemaparse import parse_schema

# CONSTANTS
REACTIVE_LIMIT = 100000
INVALID_CELL_ID = 4294967295


# Local Errors
class QueryStringError(Exception):
    pass


class Vertex:

    def __init__(self, cellId, x, y):
        self.cellId = cellId
        self.x_coord = x
        self.y_coord = y

    def x(self):
        return float(self.x_coord)

    def y(self):
        return float(self.y_coord)


application = Flask(__name__, static_url_path='/templates')
Compress(application)
CORS(application)
cache = Cache(application, config={'CACHE_TYPE': 'simple'})

# SECRETS
SECRET_KEY = os.environ.get("SECRET_KEY", default=None)
if not SECRET_KEY:
    raise ValueError("No secret key set for Flask application")
APP_USERNAME = os.environ.get("APP_USERNAME", default="")
APP_PASSWORD = os.environ.get("APP_PASSWORD", default="")
CONFIG_FILE = os.environ.get("CONFIG_FILE", default="")
CXG_API_BASE = os.environ.get("CXG_API_BASE", default="")
AIRBRAKE_PROJECT_ID = os.environ.get("AIRBRAKE_PROJECT_ID", default="")
AIRBRAKE_PROJECT_KEY = os.environ.get("AIRBRAKE_PROJECT_KEY", default="")
AIRBRAKE_ENVIRONMENT = os.environ.get("AIRBRAKE_ENVIRONMENT", default="")
application.config['PYBRAKE'] = {
    "project_id": AIRBRAKE_PROJECT_ID,
    "project_key": AIRBRAKE_PROJECT_KEY,
    "environment": AIRBRAKE_ENVIRONMENT
}
application = pybrake.flask.init_app(application)

if not CONFIG_FILE:
    raise ValueError("No config file set for Flask application")
# CONFIG
application.config.from_pyfile(CONFIG_FILE, silent=True)
application.config.update(
    SECRET_KEY=SECRET_KEY,
    USERNAME=APP_USERNAME,
    PASSWORD=APP_PASSWORD,
    CXG_API_BASE=CXG_API_BASE,
)
dir_path = os.path.dirname(os.path.realpath(__file__))
application.config.update(
    SCRATCH_DIR=os.path.join(dir_path, application.config["SCRATCH_DIR"]),
    DATA_DIR=os.path.join(dir_path, application.config["DATA_DIR"]),
)

# SWAGGER
api = Api(application, api_version='0.1', produces=["application/json"], title="cellxgene rest api",
          api_spec_url='/api/swagger',
          description='An API connecting ExpressionMatrix2 clustering algorithm to cellxgene')


def s3_size_with_prefix(resource, bucket, prefix):
    bucket = resource.Bucket(bucket)
    size = 0
    for obj in bucket.objects.filter(Prefix=prefix):
        size += obj.size
    return size


def get_dir_size(path):
    total = 0
    for entry in os.scandir(path):
        if entry.is_file():
            total += entry.stat().st_size
        elif entry.is_dir():
            total += get_dir_size(entry.path)
    return total


def download_data_from_s3():
    resource = boto3.resource('s3')
    prefix = os.path.basename(application.config["DATA_DIR"])
    # Download if doesn't exist or only partially exists
    if (not os.path.exists(application.config["DATA_DIR"])) or (
            get_dir_size(application.config["DATA_DIR"]) != s3_size_with_prefix(resource,
                                                                                application.config["AWS_BUCKET"],
                                                                                prefix)):
        download_s3_bucket(resource, application.config["AWS_BUCKET"],
                           application.config["DATA_DIR"], prefix)


def download_s3_bucket(resource, bucket, dest, prefix):
    print("Downloading")
    bucket = resource.Bucket(bucket)
    for obj in bucket.objects.filter(Prefix=prefix):
        filename = obj.key[len(prefix) + 1:]
        full_destination = os.path.join(dest, filename)
        full_destination_dir = os.path.dirname(full_destination)
        if not os.path.exists(full_destination_dir):
            os.makedirs(full_destination_dir)
        with open(full_destination, 'wb') as data:
            bucket.download_fileobj(obj.key, data)


# Download data if not exists
if not os.path.exists(application.config["DATA_DIR"]):
    download_data_from_s3()

# Param parsers
metadata_parser = reqparse.RequestParser()
metadata_parser.add_argument('celllist', type=str, action="append", required=False, help='List of cells by id')
metadata_parser.add_argument('format', type=str, help='Format: json or csv')

expression_parser = reqparse.RequestParser()
expression_parser.add_argument('celllist', type=str, action="append", required=False, help='List of cells by id')
expression_parser.add_argument('genelist', type=str, action="append", required=False, help='List of genes by name')
expression_parser.add_argument('include_unexpressed_genes', type=bool, required=False,
                               help='Include genes with zero expression across cell set')

differential_parser = reqparse.RequestParser()
differential_parser.add_argument('celllist1', type=str, action="append", required=False,
                                 help='First group of cells by id')
differential_parser.add_argument('celllist2', type=str, action="append", required=False,
                                 help='Second group of cells by id')
differential_parser.add_argument('clusters1', type=str, action="append", required=False,
                                 help='First group of cluters by name')
differential_parser.add_argument('clusters2', type=str, action="append", required=False,
                                 help='Second group of clusters by name')
differential_parser.add_argument('num_genes', type=int, required=False, default=20,
                                 help="Number of diff-expressed genes to return")
differential_parser.add_argument('pval', type=float, required=False, default=0.0001,
                                 help="Pval max of diff-expressed genes")

e = ExpressionMatrix(application.config["DATA_DIR"], True)
schema = parse_schema(os.path.join(application.config["DATA_DIR"], application.config["SCHEMA_FILE"]))


# ---- Helper Functions -------
def check_auth(username, password):
    """This function is called to check if a username /
    password combination is valid.
    """
    return username == application.config["USERNAME"] and password == application.config["PASSWORD"]


def authenticate():
    """Sends a 401 response that enables basic auth"""
    return Response(
        'Could not verify your access level for that URL.\n'
        'You have to login with proper credentials', 401,
        {'WWW-Authenticate': 'Basic realm="Login Required"'})


def requires_auth(f):
    @wraps(f)
    def decorated(*args, **kwargs):
        auth = request.authorization
        if application.config["PASSWORD_PROTECT"] and (not auth or not check_auth(auth.username, auth.password)):
            print("auth!!")
            return authenticate()
        return f(*args, **kwargs)

    return decorated


def filter(cell, qs):
    """
    Check if cell's metadata are within the filtered parameters
    :param cell: cell id
    :param qs: query string
    :return: Boolean True if cell within filter, False if rejected by filter
    """
    global e
    keep = True
    for key, value in qs.items():
        if value["variabletype"] == 'categorical':
            if e.getCellMetaDataValue(cell, key) not in value["query"]:
                keep = False
                break
        elif value["variabletype"] == 'continuous':
            if value["query"]["min"] and value["query"]["max"]:
                keep = value["query"]["min"] <= float(e.getCellMetaDataValue(cell, key)) <= value["query"]["max"]
            elif value["query"]["min"]:
                keep = value["query"]["min"] <= float(e.getCellMetaDataValue(cell, key))
            elif value["query"]["max"]:
                keep = float(e.getCellMetaDataValue(cell, key)) <= value["query"]["max"]

            if not keep:
                break
    return keep


def parse_metadata(cells=False):
    """
    Get dictionary representation of metadata for a list of cells (or all cells in data set if cells not set)
    :param cells: list of cells (False for all cells)
    :return: {metadata_key1: value1, metadata_key2: value1, ...}
    """
    global e
    metadata = []
    if cells is False:
        cells = e.getCellSet('AllCells')
    if INVALID_CELL_ID not in cells:
        mdata = e.getCellsMetaData(cells)
        for i in mdata:
            metadata.append({k: cast_value(k, v) for k, v in i})
    return metadata


def convert_variable(datatype, variable):
    """
    Convert variable to number (float/int)
    Used for dataset metadata and for query string
    :param datatype: type to convert to
    :param variable: value of variable
    :return: converted variable
    :raises: ValueError
    """
    try:
        if variable and datatype == "int":
            variable = int(variable)
        elif variable and datatype == "float":
            variable = float(variable)
        return variable
    except ValueError:
        raise


def cast_value(key, value):
    """
    Cast metadata value to proper type from dataset metadata
    This needs to be flexible since metadata is often dirty
    :param key: string key
    :param value: string metadata value
    :return:
    """
    val_type = schema[key]["type"]
    new_val = value
    try:
        if (key == "EM2Cluster") and value.startswith("Unclustered"):
            new_val = "NoCluster"
        else:
            convert_variable(val_type, value)
    except ValueError:
        pass
    if value == "":
        new_val = ""
    return new_val


def parse_exp_data(cells=(), genes=(), limit=0, unexpressed_genes=False):
    """
    Get expression data for set of cells and genes
    :param cells: list of cell names
    :param genes: list of gene names
    :param limit: optional, limit number of genes returned
    :param unexpressed_genes: boolean, filter out genes with no expression
    :return: json: genes: list of genes, cells: expression matrix:, nonzero_gene_count: number of expressed genes
    """
    if cells:
        cells = sort_celllist_by_id(cells)
    if genes:
        genes = sort_genelist_by_id(genes)
    expression = get_expression(cells, genes)
    if not genes:
        genes = all_genes()
    if not cells:
        cells = all_cells()
    if not unexpressed_genes:
        expression, genes = remove_unexpressed_genes(expression, genes)
    if limit and len(genes) > limit:
        genes = genes[:limit]
        expression = expression[:, :limit]
    cell_data = []
    for idx, cell in enumerate(cells):
        cell_data.append({
            "cellname": cell,
            "e": list(expression[idx]),
        })
    return {
        "genes": genes,
        "cells": cell_data,
        "nonzero_gene_count": int(np.sum(expression.any(axis=1)))
    }


def remove_unexpressed_genes(expression, genes):
    """
    Filter out genes that have no expression data from expression matrix
    :param expression: numpy matrix will expression data
    :param genes: list of genes names
    :return: tuple, filtered expression numpy matrix, list of genes
    """
    genes_expressed = expression.any(axis=0)
    genes = [genes[idx] for idx, val in enumerate(genes_expressed) if val]
    return expression[:, genes_expressed], genes


def get_expression(cells, genes=()):
    """
    Get matrix of expression data
    :param cells: list of cell names, or all cells if empty
    :param genes: list of genes, or all genes if empty
    :return: numpy expression matrix
    """
    global e
    try:
        if not cells:
            cellset = "AllCells"
        else:
            cell_ids = [get_cell_id(name) for name in cells]
            cellset = "ExpressionCellSet"
            e.createCellSet(cellset, cell_ids)
        if not genes:
            expression = e.getDenseExpressionMatrix("AllGenes", cellset)
        else:
            genesetName = "ExpressionGeneSet_{}".format(time.time())
            e.createGeneSetFromGeneNames(genesetName, genes)
            expression = e.getDenseExpressionMatrix(genesetName, cellset)
    except Exception as error:
        raise error
    finally:
        if cells:
            e.removeCellSet(cellset)
        if genes:
            e.removeGeneSet(genesetName)
    return expression


def make_payload(data, errormessage="", errorcode=200):
    """
    Creates JSON respons for requests
    :param data: json data
    :param errormessage: error message
    :param errorcode: http error code
    :return: flask json repsonse
    """
    error = False
    if errormessage:
        error = True
    return make_response(jsonify({
        "data": data,
        "status": {
            "error": error,
            "errormessage": errormessage,
        }
    }), errorcode)


def expression_matrix_csv(output_cellset, filename="cxg_expression_matrix.csv"):
    """
    Creates csv download for a cellset
    :param output_cellset: name of cellset with data
    :return: Flask response containing csv of expression matrix
    """
    global e
    expression = e.getDenseExpressionMatrix("AllGenes", output_cellset)
    expression = expression.transpose()
    genes = all_genes()
    cellids = e.getCellSet(output_cellset)

    def generate_expression_matrix_csv(expression, genes, cellids):
<<<<<<< HEAD
        s = StringIO()
        writer = csv.writer(s)
        first_row = [""] + [get_cell_name(cid) for cid in cellids]
        writer.writerow(first_row)
        yield s.getvalue()
        for idx, row in enumerate(expression):
            s.truncate(0)
            s.seek(0)
            line = [genes[idx]] + row.tolist()
            writer.writerow(line)
            yield s.getvalue()
=======
        first_row = [""] + [get_cell_name(cid) for cid in cellids]
        yield ",".join(first_row) + "\n"
        for idx, row in enumerate(expression):
            line = [genes[idx]] + row.tolist()
            yield ",".join(str(e) for e in line) + "\n"
>>>>>>> 6296e4b0

    headers = Headers()
    headers.add("Content-Disposition", "attachment; filename={}".format(filename))
    return Response(generate_expression_matrix_csv(expression, genes, cellids), headers=headers, mimetype='text/csv')


def metadata_csv(cell_ids, filename="cxg_metadata.csv"):
    """
    Creates csv download for a cellset
    :param output_cellset: name of cellset with data
    :return: Flask response containing csv of expression matrix
    """
    global e
    metadata = parse_metadata(cell_ids)

    def metadata2table(metadata):
        """
        Generator to turn results of parse_metadata to a table of metadata values with rows being cells
        and columns being metadata fields
        :param metadata: metadata from cell set produced by parse_metadata
        :return: 2d list of metadata values with header
        """
<<<<<<< HEAD
        s = StringIO()
        writer = csv.writer(s)
=======
>>>>>>> 6296e4b0
        if not len(metadata):
            return
        header = list(metadata[0].keys())
        header.sort()
        # put cell name in front
        header.remove("CellName")
        header = ["CellName"] + header
<<<<<<< HEAD
        writer.writerow(header)
        yield s.getvalue()
        for cell in metadata:
            s.truncate(0)
            s.seek(0)
            row = [cell.get(mkey, "") for mkey in header]
            writer.writerow(row)
            yield s.getvalue()
=======
        yield ",".join(header) + "\n"
        for cell in metadata:
            row = [cell.get(mkey, "") for mkey in header]
            yield ",".join(row) + "\n"

>>>>>>> 6296e4b0
    headers = Headers()
    headers.add("Content-Disposition", "attachment; filename={}".format(filename))
    return Response(metadata2table(metadata), headers=headers, mimetype='text/csv')


def parse_querystring(qs):
    """
    Parses filter query and transforms to json
    :param qs: dictionary query string
    :return: reformatted query string
    """
    query = {}
    for key in qs:
        if key in ["_nograph", "_includeisolated", "_noexpression"]:
            continue
        value = qs.getlist(key)
        if key not in schema:
            raise QueryStringError("Error: key {} not in metadata schema".format(key))
        query[key] = schema[key]
        if query[key]["variabletype"] == "categorical":
            query[key]["query"] = convert_variable(query[key]["variabletype"], value)
        elif query[key]["variabletype"] == "continuous":
            value = value[0]
            try:
                min, max = value.split(",")
            except ValueError:
                raise QueryStringError("Error: min,max format required for range for key {}, got {}".format(key, value))
            if min == "*":
                min = None
            if max == "*":
                max = None
            try:
                query[key]["query"] = {
                    "min": convert_variable(query[key]["type"], min),
                    "max": convert_variable(query[key]["type"], max)
                }
            except ValueError:
                raise QueryStringError(
                    "Error: expected type {} for key {}, got {}".format(query[key]["type"], key, value))
    return query


def get_metadata_ranges(metadata):
    """
    Parses through all metadata to get available values in current dataset
    :param metadata: dictionary of metadata
    :return: dictionary {categorical_key: { "options": [list of options]}, continous_key:
    {"range": {"min": min_val, "max": max_val}}}
    """
    options = {}
    for s in schema:
        if schema[s]["include"]:
            options[s] = {}
            if schema[s]["variabletype"] == "categorical":
                # Default dict
                options[s]["options"] = defaultdict(int)
            else:
                options[s]["range"] = {
                    "min": None,
                    "max": None
                }

    for cell in metadata:
        for s in schema:
            if schema[s]["include"]:
                try:
                    datum = cell[s]
                    if schema[s]["type"] == "int":
                        datum = int(datum)
                    elif schema[s]["type"] == "float":
                        datum = float(datum)
                    if schema[s]["variabletype"] == "categorical":
                        if (s.startswith("EM2Cluster")) and datum.startswith("Unclustered"):
                            datum = "NoCluster"
                        options[s]["options"][datum] += 1
                    elif schema[s]["variabletype"] == "continuous":
                        if not options[s]["range"]["min"] or datum < options[s]["range"]["min"]:
                            options[s]["range"]["min"] = datum
                        if not options[s]["range"]["max"] or datum > options[s]["range"]["max"]:
                            options[s]["range"]["max"] = datum
                except KeyError:
                    pass
                except ValueError:
                    pass
                except TypeError:
                    pass
    for key, value in dict(options).items():
        if ("options" in value and not value["options"]) or ("range" in value and not value["range"]["max"]):
            del options[key]
    return options


def cells_from_query(qs, output_cellset):
    """
    Get cells matching user's filter
    :param qs: dictionary, query string from user
    :param output_cellset: string, name for cellset
    :return: list of cell ids
    """
    global e
    cellset_from_query(qs, output_cellset)
    cellidlist = e.getCellSet(output_cellset)
    return cellidlist


def cellset_from_query(qs, output_cellset):
    """
    Creates a cell set matching user's filter. **Important** must delete cellset when done
    :param qs: dictionary, query string from user
    :param output_cellset: string, name for cellset
    :return: output cellset name
    """
    global e
    filters = []
    for key, value in qs.items():
        if value["variabletype"] == 'categorical':
            category_filter = []
            if value["query"] == [""]:
                filtername = "{}".format(key)
                e.createCellSetUsingMetaData(filtername, key, "^$", True)
                category_filter.append(filtername)
            elif key.startswith("EM2Cluster") and "NoCluster" in value["query"]:
                filtername = "{}".format(key)
                e.createCellSetUsingMetaData(filtername, key, "Unclustered.*", True)
                category_filter.append(filtername)
            else:
                for idx, item in enumerate(value["query"]):
                    queryval = item
                    filtername = "{}_{}".format(key, idx)
                    e.createCellSetUsingMetaData(filtername, key, queryval, False)
                    category_filter.append(filtername)
            category_output_filter = "{}_out".format(key)
            e.createCellSetUnion(",".join(category_filter), category_output_filter)
            filters.append(category_output_filter)
            for cellset in category_filter:
                e.removeCellSet(cellset)
        elif value["variabletype"] == 'continuous':
            filtername = "{}".format(key)
            filters.append(filtername)
            if value["query"]["min"] and value["query"]["max"]:
                e.createCellSetUsingNumericMetaDataBetween(filtername, key, value["query"]["min"],
                                                           value["query"]["max"])
            elif value["query"]["min"]:
                e.createCellSetUsingNumericMetaDataGreaterThan(filtername, key, value["query"]["min"])
            elif value["query"]["max"]:
                e.createCellSetUsingNumericMetaDataLessThan(filtername, key, value["query"]["max"])
            else:
                filters.pop(filters.index(filtername))
    e.createCellSetIntersection(",".join(filters), output_cellset)
    for cellset in filters:
        e.removeCellSet(cellset)
    return output_cellset


@cache.memoize(86400000)
def create_graph(output_cellset, includeisolated=False, graphname="cellgraph"):
    """
    Computes graphlayout for given cellset
    :param output_cellset: string, name of EM2 cellset
    :param includeisolated: bool, include vertices with no edges
    :param graphname: string, name to save EM2 graph
    :return: list of tuples [(label, x, y), ...], list of kept cellids
    """
    global e
    # Graph using EM2 or use metadata coordinates
    if application.config["GRAPH_EM2"]:
        graph, cellidlist = create_graph_em2(output_cellset, includeisolated=False, graphname="cellgraph")
    else:
        graph, cellidlist = create_graph_tsne(output_cellset)
    return graph, cellidlist


def create_graph_em2(output_cellset, includeisolated=False, graphname="cellgraph"):
    """
    Computes graphlayout for given cellset using Expression Matrix 2
    :param output_cellset: string, name of EM2 cellset
    :param includeisolated: bool, include vertices with no edges
    :param graphname: string, name to save EM2 graph
    :return: list of tuples [(label, x, y), ...], list of kept cellids
    """
    e.createCellGraph(graphname, output_cellset, application.config["HIGH_INFO_NAME"],
                      keepIsolatedVertices=includeisolated)
    e.computeCellGraphLayout(graphname)
    vertices = e.getCellGraphVertices(graphname)
    normalized_verticies = normalize_verticies(vertices)
    graph = []
    # reset cellids if create the graph
    cellidlist = []
    for i in range(len(normalized_verticies["labels"])):
        graph.append((get_cell_name(normalized_verticies["labels"][i]), normalized_verticies["x"][i],
                      normalized_verticies["y"][i]))
        cellidlist.append(normalized_verticies["labels"][i])
    return graph, cellidlist


def create_graph_tsne(output_cellset):
    """
    Layout for given cellset usig precomputed coordinates
    :param output_cellset: string, name of EM2 cellset
    :return: list of tuples [(label, x, y), ...], list of kept cellids
    """
    # get metadata for each cell
    cellidlist = e.getCellSet(output_cellset)
    vertices = [Vertex(get_cell_name(cid), e.getCellMetaDataValue(cid, "tSNE_1"),
                       e.getCellMetaDataValue(cid, "tSNE_2")) for cid in cellidlist]
    normalized_verticies = normalize_verticies(vertices)
    graph = []
    for i in range(len(normalized_verticies["labels"])):
        graph.append((normalized_verticies["labels"][i], normalized_verticies["x"][i],
                      normalized_verticies["y"][i]))
    return graph, cellidlist


def normalize_verticies(verticies):
    """
    normalize x,y verticies for graph
    :param verticies: list of vertex objects
    :return: json: {"labels": list of point labels, "x":
        list of normalized x positions, "y": list of normalized y positions}
    """
    labels = []
    x = []
    y = []
    for v in verticies:
        labels.append(v.cellId)
        x.append(v.x())
        y.append(v.y())
    if x:
        x = normalize(x)
    if y:
        y = normalize(y)
    return {
        "labels": labels,
        "x": x,
        "y": y
    }


def normalize(v):
    """
    run normalization, zero safe
    :param v: vector to normalize
    :return: normalized vector
    """
    vec = np.array(v)
    vec = (vec - min(vec)) / (max(vec) - min(vec))
    return vec


def all_genes():
    """
    Get list of all genenames in dataset
    :return: list of gene names
    """
    global e
    return [e.geneName(i) for i in range(e.geneCount())]


def all_cells():
    """
    Get list of all cell names in dataset
    :return: list of cell names
    """
    global e
    return [get_cell_name(i) for i in e.getCellSet('AllCells')]


def diffexp(expression_1, expression_2, pval=0.001, num_genes=20):
    """
    get top expressed genes from two different cell sets (uses t-test)
    :param expression_1: numpy expression array cell set 1
    :param expression_2: numpy expression array cell set 2
    :param pval: stats limit
    :param num_genes: number of genes to limit results to
    :return: Top genes and mean expression, pvalue, and average difference
     between cell set1 to cell set 2 for each gene in both cell sets
     sorted by t-test value
    """
    global e
    diff_exp = stats.ttest_ind(expression_1, expression_2)
    set1 = np.logical_and(diff_exp.pvalue < pval, diff_exp.statistic > 0)
    set2 = np.logical_and(diff_exp.pvalue < pval, diff_exp.statistic < 0)
    stat1 = diff_exp.statistic[set1]
    stat2 = diff_exp.statistic[set2]
    sort_set1 = np.argsort(stat1)[::-1]
    sort_set2 = np.argsort(stat2)
    pval1 = diff_exp.pvalue[set1][sort_set1]
    pval2 = diff_exp.pvalue[set2][sort_set2]
    mean_ex1_set1 = np.mean(expression_1[:, set1], axis=0)[sort_set1]
    mean_ex2_set1 = np.mean(expression_2[:, set1], axis=0)[sort_set1]
    mean_ex1_set2 = np.mean(expression_1[:, set2], axis=0)[sort_set2]
    mean_ex2_set2 = np.mean(expression_2[:, set2], axis=0)[sort_set2]
    mean_diff1 = mean_ex1_set1 - mean_ex2_set1
    mean_diff2 = mean_ex1_set2 - mean_ex2_set2
    genes_cellset_1 = np.array([e.geneName(idx) for idx, val in enumerate(set1) if val])[sort_set1]
    genes_cellset_2 = np.array([e.geneName(idx) for idx, val in enumerate(set2) if val])[sort_set2]
    return {
        "celllist1": {
            "topgenes": genes_cellset_1.tolist()[:num_genes],
            "mean_expression_cellset1": mean_ex1_set1.tolist()[:num_genes],
            "mean_expression_cellset2": mean_ex2_set1.tolist()[:num_genes],
            "pval": pval1.tolist()[:num_genes],
            "ave_diff": mean_diff1.tolist()[:num_genes]
        },
        "celllist2": {
            "topgenes": genes_cellset_2.tolist()[:num_genes],
            "mean_expression_cellset1": mean_ex1_set2.tolist()[:num_genes],
            "mean_expression_cellset2": mean_ex2_set2.tolist()[:num_genes],
            "pval": pval2.tolist()[:num_genes],
            "ave_diff": mean_diff2.tolist()[:num_genes]
        },
    }


def get_clusters(list_of_clusters):
    """
    Get list of cells that are members of the cluster(s)
    :param list_of_clusters: list of strings cluster names
    :return: list of cell names
    """
    global e
    cluster_filter = "|".join(list_of_clusters)
    cellset_name = "cluster_set_{}".format(cluster_filter)
    cluster_filter = "^({})$".format(cluster_filter)
    e.createCellSetUsingMetaData(cellset_name, application.config["CLUSTER_METADATA_KEY"], cluster_filter, True)
    cellids = e.getCellSet(cellset_name)
    e.removeCellSet(cellset_name)
    return [get_cell_name(i) for i in cellids]


def get_cell_name(cellid):
    """
    Get cell name from cell id
    :param cellid: int cell id
    :return: string name of cell
    """
    global e
    return e.getCellMetaDataValue(cellid, "CellName")


def get_cell_id(cellname):
    """
    Get cell id from cell name
    :param cellname: string cell name
    :return: int id of cell
    """
    global e
    return e.cellIdFromString(cellname)


def get_gene_id(genename):
    """
    Get gene id from gene name
    :param genename: string gene name
    :return: int id of gene
    """
    global e
    return e.geneIdFromName(genename)


def sort_celllist_by_id(celllist):
    """
    Sorts list of cell names by their assigned cellid in EM2 (needed because idx info is lost
    when creating cellset)
    :param celllist:
    :return: cellist
    """
    celllist_ids = np.array([get_cell_id(cell) for cell in celllist])
    sort_idx = np.argsort(celllist_ids)
    celllist = np.array(celllist)[sort_idx]
    return celllist.tolist()


def sort_genelist_by_id(genelist):
    """
    Sorts list of gene names by their assigned geneid in EM2 (needed because idx info is lost
    when creating geneset)
    :param genelist:
    :return: geneist
    """
    genelist_ids = np.array([get_gene_id(gene) for gene in genelist])
    sort_idx = np.argsort(genelist_ids)
    genelist = np.array(genelist)[sort_idx]
    return genelist.tolist()


# ---- Traditional Routes -----
# CellxGene application
@application.route('/')
@requires_auth
def index():
    url_base = application.config["CXG_API_BASE"]
    dataset_title = application.config["DATASET_TITLE"]
    return render_template("index.html", prefix=url_base, datasetTitle=dataset_title)


# renders swagger documentation
@application.route('/swagger')
@requires_auth
def swag():
    return render_template("swagger.html")


@application.route('/favicon.png')
def icon():
    return send_from_directory('templates', 'favicon.png')


# --- Restful Routes ---------
class MetadataAPI(Resource):
    def __init__(self):
        self.parser = metadata_parser

    @swagger.doc({
        'summary': 'Json document containing the metadata for list of cells',
        'tags': ['metadata'],
        'parameters': [
            {
                'name': 'body',
                'in': 'body',
                'schema': {
                    "example": {
                        "celllist": ["1001000173.G8", "1001000173.D4"],
                    }
                }
            }
        ],
        "responses": {
            '200': {
                'description': 'json with list of cell metadata k:v pairs',
                'examples': {
                    'application/json': {
                        "data": {
                            "cell_metadata": [
                                {
                                    "Cell": "1001000173.G8",
                                    "Class": "Neoplastic",
                                    "Cluster_2d": "11",
                                    "Cluster_2d_color": "#8C564B",
                                    "Cluster_CNV": "1",
                                    "Cluster_CNV_color": "#1F77B4",
                                    "ERCC_reads": "152104",
                                    "ERCC_to_non_ERCC": "0.562454470489481",
                                    "Genes_detected": "1962",
                                    "Location": "Tumor",
                                    "Location.color": "#FF7F0E",
                                    "Multimapping_reads_percent": "2.67",
                                    "Neoplastic": "Neoplastic",
                                    "Non_ERCC_reads": "270429",
                                    "Sample.name": "BT_S2",
                                    "Sample.name.color": "#AEC7E8",
                                    "Sample.type": "Glioblastoma",
                                    "Sample.type.color": "#1F77B4",
                                    "Selection": "Unpanned",
                                    "Selection.color": "#98DF8A",
                                    "Splice_sites_AT.AC": "102",
                                    "Splice_sites_Annotated": "122397",
                                    "Splice_sites_GC.AG": "761",
                                    "Splice_sites_GT.AG": "125741",
                                    "Splice_sites_non_canonical": "56",
                                    "Splice_sites_total": "126660",
                                    "Total_reads": "1741039",
                                    "Unique_reads": "1400382",
                                    "Unique_reads_percent": "80.43",
                                    "Unmapped_mismatch": "2.15",
                                    "Unmapped_other": "0.18",
                                    "Unmapped_short": "14.56",
                                    "housekeeping_cluster": "2",
                                    "housekeeping_cluster_color": "#AEC7E8",
                                    "recluster_myeloid": "NA",
                                    "recluster_myeloid_color": "NA"
                                },
                                {
                                    "Cell": "1001000173.D4",
                                    "Class": "Regular",
                                    "Cluster_2d": "2",
                                    "Cluster_2d_color": "#AEC7E8",
                                    "Cluster_CNV": "2",
                                    "Cluster_CNV_color": "#AEC7E8",
                                    "ERCC_reads": "244319",
                                    "ERCC_to_non_ERCC": "1.44247380073801",
                                    "Genes_detected": "515",
                                    "Location": "Tumor",
                                    "Location.color": "#FF7F0E",
                                    "Multimapping_reads_percent": "0.84",
                                    "Neoplastic": "Regular",
                                    "Non_ERCC_reads": "169375",
                                    "Sample.name": "BT_S2",
                                    "Sample.name.color": "#AEC7E8",
                                    "Sample.type": "Glioblastoma",
                                    "Sample.type.color": "#1F77B4",
                                    "Selection": "Unpanned",
                                    "Selection.color": "#98DF8A",
                                    "Splice_sites_AT.AC": "203",
                                    "Splice_sites_Annotated": "103763",
                                    "Splice_sites_GC.AG": "683",
                                    "Splice_sites_GT.AG": "105878",
                                    "Splice_sites_non_canonical": "93",
                                    "Splice_sites_total": "106857",
                                    "Total_reads": "1229919",
                                    "Unique_reads": "1081271",
                                    "Unique_reads_percent": "87.91",
                                    "Unmapped_mismatch": "0.59",
                                    "Unmapped_other": "0",
                                    "Unmapped_short": "10.66",
                                    "housekeeping_cluster": "2",
                                    "housekeeping_cluster_color": "#AEC7E8",
                                    "recluster_myeloid": "NA",
                                    "recluster_myeloid_color": "NA"
                                }
                            ]
                        },
                        "status": {
                            "error": False,
                            "errormessage": "",
                        }
                    }
                }
            },
            '400': {
                'description': 'Cell ids selected not available',
            }
        }
    })
    def post(self):
        args = self.parser.parse_args()
        cell_list = args.celllist
        if cell_list:
            cell_list = [e.cellIdFromString(i) for i in cell_list]
        metadata = parse_metadata(cell_list)
        if cell_list and len(metadata) < len(cell_list):
            return make_payload([], "Some cell ids not available", 400)
        return make_payload({"cell_metadata": metadata})


class ExpressionAPI(Resource):
    def __init__(self):
        self.parser = expression_parser

    @swagger.doc({
        'summary': 'Json with gene list and expression data by cell, limited to first 40 cells',
        'tags': ['expression'],
        'parameters': [
            {
                'name': 'include_unexpressed_genes',
                'description': "Include genes that have 0 expression across all cells in set",
                'in': 'path',
                'type': 'bool',
            }
        ],
        'responses': {
            '200': {
                'description': 'Json for heatmap',
                'examples': {
                    'application/json': {
                        "data": {
                            "cells": [
                                {
                                    "cellname": "1/2-SBSRNA4",
                                    "e": [0, 0, 214, 0, 0]
                                },
                            ],
                            "genes": [
                                "1001000173.G8",
                                "1001000173.D4",
                                "1001000173.B4",
                                "1001000173.A2",
                                "1001000173.E2"
                            ],
                            "nonzero_gene_count": 2857
                        },
                        "status": {
                            "error": False,
                            "errormessage": ""
                        }
                    }
                }
            }
        }
    })
    def get(self):
        # TODO add choice for limit (pagination?)
        args = self.parser.parse_args()
        unexpressed_genes = args.get('include_unexpressed_genes', False)
        data = parse_exp_data(limit=40, unexpressed_genes=unexpressed_genes)
        return make_payload(data)

    @swagger.doc({
        'summary': 'Json with gene list and expression data by cell',
        'tags': ['expression'],
        'parameters': [
            {
                'name': 'body',
                'in': 'body',
                "schema": {
                    "example": {
                        "celllist": ["1001000173.G8", "1001000173.D4"],
                        "genelist": ["1/2-SBSRNA4", "A1BG", "A1BG-AS1", "A1CF", "A2LD1", "A2M", "A2ML1", "A2MP1",
                                     "A4GALT"],
                        "include_unexpressed_genes": True,
                    }

                }
            },
        ],
        'responses': {
            '200': {
                'description': 'Json for expressiondata',
                'examples': {
                    'application/json': {
                        "data": {
                            "cells": [
                                {
                                    "cellname": "1001000173.D4",
                                    "e": [0, 0]
                                },
                                {
                                    "cellname": "1001000173.G8",
                                    "e": [0, 0]
                                }
                            ],
                            "genes": [
                                "ABCD4",
                                "ZWINT"
                            ],
                            "nonzero_gene_count": 2857
                        },
                        "status": {
                            "error": False,
                            "errormessage": ""
                        }

                    }
                }
            },
            '400': {
                'description': 'Required parameter missing/incorrect',
            }
        }
    })
    def post(self):
        args = self.parser.parse_args()
        cell_list = args.get('celllist', [])
        gene_list = args.get('genelist', [])
        unexpressed_genes = args.get('include_unexpressed_genes', False)
        if not (cell_list) and not (gene_list):
            return make_payload([], "must include celllist and/or genelist parameter", 400)
        data = parse_exp_data(cell_list, gene_list, unexpressed_genes=unexpressed_genes)
        if cell_list and len(data['cells']) < len(cell_list):
            return make_payload([], "Some cell ids not available", 400)
        if (gene_list and len(data['genes']) < len(gene_list)) and unexpressed_genes:
            return make_payload([], "Some genes not available", 400)
        return make_payload(data)


# class ClusterAPI(Resource):
#     def get(self):
#         # Retrieve cluster
#         run = randint(0, 10000)
#         graphname = "cellgraph_{}".format(run)
#         e = ExpressionMatrix(application.config['DATA_DIR'], True)
#         args = graph_parser.parse_args()
#         args = graph_parser.parse_args()
#         e.createCellGraph(graphname, args.cellsetname, args.similarpairsname, args.similaritythreshold,
#                           args.connectivity)
#         clustername = "clusters_{}".format(run)
#         params = ClusterGraphCreationParameters()
#         e.createClusterGraph(graphname, params, clustername)
#         clusters = e.getClusterGraphVertices(clustername)
#         clusters = [i for i in clusters]
#         cells = {}
#         for i in clusters:
#             cells[i] = [e.getCellMetaDataValue(cid, "CellName") for cid in e.getClusterCells(clustername, i)]
#         # TODO calculate expression values for these
#         # TODO does the graph really need to be created each time?
#         # TODO parameterize graph with cell sets?
#
#         return make_payload({clustername: clustername}, errorcode=201)


class DifferentialExpressionAPI(Resource):
    def __init__(self):
        self.parser = differential_parser

    @swagger.doc({
        'summary': 'Get the top expressed genes for two cell sets. Calculated using t-test',
        'tags': ['expression'],
        'parameters': [
            {
                'name': 'body',
                'in': 'body',
                'schema': {
                    "example": {
                        "celllist1": ["1001000176.C12", "1001000176.C7", "1001000177.F11"],
                        "celllist2": ["1001000012.D2", "1001000017.F10", "1001000033.C3", "1001000229.D4"],
                        "num_genes": 5,
                        "pval": 0.000001,
                    },
                }
            }
        ],
        "responses": {
            '200': {
                'description': 'top expressed genes for cellset1, cellset2',
                'examples': {
                    'application/json': {
                        "data": {
                            "celllist1": {
                                "ave_diff": [
                                    432.0132935431362,
                                    12470.5623982637,
                                    957.0246880086814
                                ],
                                "mean_expression_cellset1": [
                                    438.6185567010309,
                                    13315.536082474227,
                                    1076.5773195876288
                                ],
                                "mean_expression_cellset2": [
                                    6.605263157894737,
                                    844.9736842105264,
                                    119.55263157894737
                                ],
                                "pval": [
                                    3.8906598089944563e-35,
                                    1.9086226376018916e-25,
                                    7.847480544069826e-21
                                ],
                                "topgenes": [
                                    "TMSB10",
                                    "FTL",
                                    "TMSB4X"
                                ]
                            },
                            "celllist2": {
                                "ave_diff": [
                                    -6860.599158979924,
                                    -519.1314432989691,
                                    -10278.328269126423
                                ],
                                "mean_expression_cellset1": [
                                    2.8350515463917527,
                                    0.6185567010309279,
                                    23.09278350515464
                                ],
                                "mean_expression_cellset2": [
                                    6863.434210526316,
                                    519.75,
                                    10301.421052631578
                                ],
                                "pval": [
                                    4.662891833748732e-44,
                                    3.6278087029927103e-37,
                                    8.396825170618402e-35
                                ],
                                "topgenes": [
                                    "SPARCL1",
                                    "C1orf61",
                                    "CLU"
                                ]
                            }
                        },
                        "status": {
                            "error": False,
                            "errormessage": ""
                        }
                    }
                }
            }
        }
    })
    def post(self):
        args = self.parser.parse_args()
        # TODO allow different calculation methods
        cell_list_1 = args.get('celllist1', [])
        cell_list_2 = args.get('celllist2', [])
        cluster_list_1 = args.get('clusters1', [])
        cluster_list_2 = args.get('clusters2', [])
        num_genes = args.get("num_genes")
        pval = args.get('pval')
        if cluster_list_1 and cluster_list_2:
            cell_list_1 = get_clusters(cluster_list_1)
            cell_list_2 = get_clusters(cluster_list_2)
        if not ((cell_list_1 and cell_list_2)):
            return make_payload([],
                                "must include either (cellist1 and cellist2) or (clusters1 and clusters2) parameters",
                                400)
        cell_list_1 = sort_celllist_by_id(cell_list_1)
        expression_1 = get_expression(cell_list_1, all_genes())
        expression_2 = get_expression(cell_list_2, all_genes())
        data = diffexp(expression_1, expression_2, pval, num_genes)
        return make_payload(data)


class CellsAPI(Resource):
    @swagger.doc({
        'summary': 'filter based on metadata fields to get a subset cells, expression data, and metadata',
        'tags': ['cells'],
        'description': "Cells takes query parameters defined in the schema retrieved from the /initialize enpoint. "
                       "<br>For categorical metadata keys filter based on `key=value` <br>"
                       " For continuous metadata keys filter by `key=min,max`<br> Either value "
                       "can be replaced by a \*. To have only a minimum value `key=min,\*`  To have only a maximum "
                       "value `key=\*,max` <br>Graph data (if retrieved) is normalized"
                       " To only retrieve cells that don't have a value for the key filter by `key`",
        'parameters': [
            {
                'name': '_nograph',
                'description': "Do not calculate and send back graph (graph is sent by default)",
                'in': 'path',
                'type': 'boolean',
            },
            {
                'name': '_includeisolated',
                'description': "Include all cells in graph even if cluster is too small, "
                               "this does nothing if _nograph is true.",
                'in': 'path',
                'type': 'boolean',
            }
        ],

        'responses': {
            '200': {
                'description': 'initialization data for UI',
                'examples': {
                    'application/json': {
                        "data": {
                            "badmetadatacount": 0,
                            "cellcount": 0,
                            "cellids": ["..."],
                            "metadata": [
                                {
                                    "CellName": "1001000173.G8",
                                    "Class": "Neoplastic",
                                    "Cluster_2d": "11",
                                    "Cluster_2d_color": "#8C564B",
                                    "Cluster_CNV": "1",
                                    "Cluster_CNV_color": "#1F77B4",
                                    "ERCC_reads": "152104",
                                    "ERCC_to_non_ERCC": "0.562454470489481",
                                    "Genes_detected": "1962",
                                    "Location": "Tumor",
                                    "Location.color": "#FF7F0E",
                                    "Multimapping_reads_percent": "2.67",
                                    "Neoplastic": "Neoplastic",
                                    "Non_ERCC_reads": "270429",
                                    "Sample.name": "BT_S2",
                                    "Sample.name.color": "#AEC7E8",
                                    "Sample.type": "Glioblastoma",
                                    "Sample.type.color": "#1F77B4",
                                    "Selection": "Unpanned",
                                    "Selection.color": "#98DF8A",
                                    "Splice_sites_AT.AC": "102",
                                    "Splice_sites_Annotated": "122397",
                                    "Splice_sites_GC.AG": "761",
                                    "Splice_sites_GT.AG": "125741",
                                    "Splice_sites_non_canonical": "56",
                                    "Splice_sites_total": "126660",
                                    "Total_reads": "1741039",
                                    "Unique_reads": "1400382",
                                    "Unique_reads_percent": "80.43",
                                    "Unmapped_mismatch": "2.15",
                                    "Unmapped_other": "0.18",
                                    "Unmapped_short": "14.56",
                                    "housekeeping_cluster": "2",
                                    "housekeeping_cluster_color": "#AEC7E8",
                                    "recluster_myeloid": "NA",
                                    "recluster_myeloid_color": "NA"
                                },
                            ],
                            "reactive": True,
                            "graph": [
                                [
                                    "1001000173.G8",
                                    0.93836,
                                    0.28623
                                ],

                                [
                                    "1001000173.D4",
                                    0.1662,
                                    0.79438
                                ]

                            ],
                            "status": {
                                "error": False,
                                "errormessage": ""
                            }

                        },
                    }
                },
            },

            '400': {
                'description': 'bad query params',
            }
        }
    })
    def get(self):
        global e
        # TODO Allow random downsampling
        e = ExpressionMatrix(application.config["DATA_DIR"], True)
        data = {
            "reactive": False,
            "cellids": [],
            "metadata": [],
            "cellcount": 0,
            "badmetadatacount": 0,
            "graph": [],
            "ranges": {},
            "expression": []
        }
        # Parse args
        try:
            args = request.args
            nograph = False
            includeisolated = False
            if "_nograph" in args:
                nograph = bool(args["_nograph"])
            if "_includeisolated" in args:
                includeisolated = bool(args["_includeisolated"])
            qs = parse_querystring(request.args)
        except QueryStringError as e:
            return make_payload({}, str(e), 400)
        cells_metadata = []
        output_cellset = "outcellset_{}".format(request.query_string)
        cellidlist = []
        if len(qs):
            cellidlist = cells_from_query(qs, output_cellset)
        else:
            output_cellset = "AllCells"
            cellidlist = e.getCellSet(output_cellset)
        try:
            graph = None
            if not nograph and len(cellidlist) <= REACTIVE_LIMIT:
                graph, cellidlist = create_graph(output_cellset, includeisolated, "cellgraph")
            cells_metadata = parse_metadata(cellidlist)
            ranges = get_metadata_ranges(cells_metadata)
            data["ranges"] = ranges
            data["cellcount"] = len(cells_metadata)
        finally:
            if output_cellset != "AllCells":
                e.removeCellSet(output_cellset)
            data["reactive"] = True
            data["metadata"] = cells_metadata
            data["cellids"] = [m["CellName"] for m in cells_metadata]
            data["graph"] = graph
        return make_payload(data)


class EgressAPI(Resource):
    @swagger.doc({
        'summary': 'Download expression data for filter based on metadata filter',
        'tags': ['download'],
        'description': "Cells takes query parameters defined in the schema retrieved from the /initialize enpoint. "
                       "<br>For categorical metadata keys filter based on `key=value` <br>"
                       " For continuous metadata keys filter by `key=min,max`<br> Either value "
                       "can be replaced by a \*. To have only a minimum value `key=min,\*`  To have only a maximum "
                       "value `key=\*,max` <br>Graph data (if retrieved) is normalized"
                       " To only retrieve cells that don't have a value for the key filter by `key`",
        'responses': {
            '200': {
                'description': 'csv of cell by gene expression counts',
            },

            '400': {
                'description': 'bad query params or bad download',
            }
        }
    })
    def get(self):
        global e
        e = ExpressionMatrix(application.config["DATA_DIR"], True)
        try:
            qs = parse_querystring(request.args)
        except QueryStringError as error:
            return make_payload({}, str(error), 400)
        output_cellset = "outcellset_{}".format(request.query_string)
        if not len(qs):
            output_cellset = "AllCells"
        try:
            # create cellset
            cellset_from_query(qs, output_cellset)
            return expression_matrix_csv(output_cellset)
        except Exception as error:
            print("ERROR creating csv", error)
            return make_payload([], "Error: creating csv download", 400)
        finally:
            if output_cellset != "AllCells":
                e.removeCellSet(output_cellset)


class MetadataEgressAPI(Resource):
    @swagger.doc({
        'summary': 'Download metadata for filter based on metadata filter',
        'tags': ['download'],
        'description': "Cells takes query parameters defined in the schema retrieved from the /initialize enpoint. "
                       "<br>For categorical metadata keys filter based on `key=value` <br>"
                       " For continuous metadata keys filter by `key=min,max`<br> Either value "
                       "can be replaced by a \*. To have only a minimum value `key=min,\*`  To have only a maximum "
                       "value `key=\*,max` <br>Graph data (if retrieved) is normalized"
                       " To only retrieve cells that don't have a value for the key filter by `key`",
        'responses': {
            '200': {
                'description': 'csv of metadata for cells',
            },

            '400': {
                'description': 'bad query params or bad download',
            }
        }
    })
    def get(self):
        global e
        e = ExpressionMatrix(application.config["DATA_DIR"], True)
        try:
            qs = parse_querystring(request.args)
        except QueryStringError as error:
            return make_payload({}, str(error), 400)
        output_cellset = "outcellset_{}".format(request.query_string)
        if not len(qs):
            output_cellset = "AllCells"
        try:
            # create cellset
            cell_ids = cells_from_query(qs, output_cellset)
            return metadata_csv(cell_ids)
        except Exception as error:
            print("ERROR creating csv", error)
            return make_payload([], "Error: creating csv download", 400)
        finally:
            if output_cellset != "AllCells":
                e.removeCellSet(output_cellset)


class InitializeAPI(Resource):
    @swagger.doc({
        'summary': 'get metadata schema, ranges for values, and cell count to initialize cellxgene app',
        'tags': ['initialize'],
        'parameters': [],
        'responses': {
            '200': {
                'description': 'initialization data for UI',
                'examples': {
                    'application/json': {
                        "data": {
                            "cellcount": 3589,
                            "options": {
                                "Sample.type": {
                                    "options": {
                                        "Glioblastoma": 3589
                                    }
                                },
                                "Selection": {
                                    "options": {
                                        "Astrocytes(HEPACAM)": 714,
                                        "Endothelial(BSC)": 123,
                                        "Microglia(CD45)": 1108,
                                        "Neurons(Thy1)": 685,
                                        "Oligodendrocytes(GC)": 294,
                                        "Unpanned": 665
                                    }
                                },
                                "Splice_sites_AT.AC": {
                                    "range": {
                                        "max": 1025,
                                        "min": 152
                                    }
                                },
                                "Splice_sites_Annotated": {
                                    "range": {
                                        "max": 1075869,
                                        "min": 26
                                    }
                                }
                            },
                            "schema": {
                                "CellName": {
                                    "displayname": "Name",
                                    "type": "string",
                                    "variabletype": "categorical"
                                },
                                "Class": {
                                    "displayname": "Class",
                                    "type": "string",
                                    "variabletype": "categorical"
                                },
                                "ERCC_reads": {
                                    "displayname": "ERCC Reads",
                                    "type": "int",
                                    "variabletype": "continuous"
                                },
                                "ERCC_to_non_ERCC": {
                                    "displayname": "ERCC:Non-ERCC",
                                    "type": "float",
                                    "variabletype": "continuous"
                                },
                                "Genes_detected": {
                                    "displayname": "Genes Detected",
                                    "type": "int",
                                    "variabletype": "continuous"
                                }
                            },
                            "genes": ["1/2-SBSRNA4", "A1BG", "A1BG-AS1"]

                        },
                        "status": {
                            "error": False,
                            "errormessage": ""
                        }
                    }
                }
            }
        }
    })
    def get(self):
        metadata = parse_metadata()
        options = get_metadata_ranges(metadata)
        genes = all_genes()
        return make_payload({
            "schema": schema,
            "ranges": options,
            "cellcount": len(metadata),
            "reactivelimit": REACTIVE_LIMIT,
            "genes": genes,
        })


api.add_resource(MetadataAPI, "/api/v0.1/metadata")
api.add_resource(ExpressionAPI, "/api/v0.1/expression")
api.add_resource(InitializeAPI, "/api/v0.1/initialize")
api.add_resource(CellsAPI, "/api/v0.1/cells")
api.add_resource(DifferentialExpressionAPI, "/api/v0.1/diffexpression")
api.add_resource(EgressAPI, "/api/v0.1/download")
api.add_resource(MetadataEgressAPI, "/api/v0.1/metadatadownload")

if __name__ == "__main__":
    application.run(host='0.0.0.0', debug=True)<|MERGE_RESOLUTION|>--- conflicted
+++ resolved
@@ -390,7 +390,6 @@
     cellids = e.getCellSet(output_cellset)
 
     def generate_expression_matrix_csv(expression, genes, cellids):
-<<<<<<< HEAD
         s = StringIO()
         writer = csv.writer(s)
         first_row = [""] + [get_cell_name(cid) for cid in cellids]
@@ -402,13 +401,6 @@
             line = [genes[idx]] + row.tolist()
             writer.writerow(line)
             yield s.getvalue()
-=======
-        first_row = [""] + [get_cell_name(cid) for cid in cellids]
-        yield ",".join(first_row) + "\n"
-        for idx, row in enumerate(expression):
-            line = [genes[idx]] + row.tolist()
-            yield ",".join(str(e) for e in line) + "\n"
->>>>>>> 6296e4b0
 
     headers = Headers()
     headers.add("Content-Disposition", "attachment; filename={}".format(filename))
@@ -431,11 +423,9 @@
         :param metadata: metadata from cell set produced by parse_metadata
         :return: 2d list of metadata values with header
         """
-<<<<<<< HEAD
         s = StringIO()
         writer = csv.writer(s)
-=======
->>>>>>> 6296e4b0
+
         if not len(metadata):
             return
         header = list(metadata[0].keys())
@@ -443,7 +433,6 @@
         # put cell name in front
         header.remove("CellName")
         header = ["CellName"] + header
-<<<<<<< HEAD
         writer.writerow(header)
         yield s.getvalue()
         for cell in metadata:
@@ -452,13 +441,6 @@
             row = [cell.get(mkey, "") for mkey in header]
             writer.writerow(row)
             yield s.getvalue()
-=======
-        yield ",".join(header) + "\n"
-        for cell in metadata:
-            row = [cell.get(mkey, "") for mkey in header]
-            yield ",".join(row) + "\n"
-
->>>>>>> 6296e4b0
     headers = Headers()
     headers.add("Content-Disposition", "attachment; filename={}".format(filename))
     return Response(metadata2table(metadata), headers=headers, mimetype='text/csv')
